/*
 * Licensed to the Apache Software Foundation (ASF) under one or more
 * contributor license agreements.  See the NOTICE file distributed with
 * this work for additional information regarding copyright ownership.
 * The ASF licenses this file to You under the Apache License, Version 2.0
 * (the "License"); you may not use this file except in compliance with
 * the License.  You may obtain a copy of the License at
 *
 *     http://www.apache.org/licenses/LICENSE-2.0
 *
 * Unless required by applicable law or agreed to in writing, software
 * distributed under the License is distributed on an "AS IS" BASIS,
 * WITHOUT WARRANTIES OR CONDITIONS OF ANY KIND, either express or implied.
 * See the License for the specific language governing permissions and
 * limitations under the License.
 */
package io.sease.rre.core.domain.metrics.impl;

import com.fasterxml.jackson.annotation.JsonProperty;
import com.fasterxml.jackson.databind.JsonNode;
import io.sease.rre.core.domain.metrics.Metric;
import io.sease.rre.core.domain.metrics.MetricClassConfigurationManager;
import io.sease.rre.core.domain.metrics.ParameterizedMetricClassManager;
import io.sease.rre.core.domain.metrics.ValueFactory;

import java.math.BigDecimal;
import java.math.RoundingMode;
import java.util.Map;
import java.util.Optional;

import static io.sease.rre.Func.gainOrRatingNode;
import static java.math.BigDecimal.ONE;

/**
 * ERR metric.
 *
 * @author binarymax
 * @since 1.0
 */
public class ExpectedReciprocalRank extends Metric {

    private final BigDecimal fairgrade;
    private final BigDecimal maxgrade;
    private final int k;

    private final static BigDecimal TWO = new BigDecimal(2);

    /**
     * Builds a new ExpectedReciprocalRank metric with the default gain unit function and one diversity topic.
     *
     * @param k            the top k reference elements used for building the measure.
     * @param maxgrade     the maximum grade available when judging documents. If
<<<<<<< HEAD
     *                     {@code null}, will default to {@link Metric#DEFAULT_MAX_GRADE}.
     * @param defaultgrade the default grade to use when judging documents. If
     *                     {@code null}, will default to either {@code maxgrade / 2}
     *                     or {@link Metric#DEFAULT_MISSING_GRADE}, depending
     *                     whether or not {@code maxgrade} has been specified.
     */
    public ExpectedReciprocalRank(@JsonProperty("maxgrade") final Float maxgrade,
                                  @JsonProperty("defaultgrade") final Float defaultgrade,
                                  @JsonProperty("k") final int k) {
        super("ERR" + "@" + k);
        if (maxgrade == null) {
            this.maxgrade = DEFAULT_MAX_GRADE;
            this.fairgrade = Optional.ofNullable(defaultgrade).map(BigDecimal::valueOf).orElse(DEFAULT_MISSING_GRADE);
=======
     *                     {@code null}, will default to 3.
     * @param defaultgrade the default grade to use when judging documents. If
     *                     {@code null}, will default to either {@code maxgrade / 2}
     *                     or 2, depending whether or not {@code maxgrade} has been specified.
     * @param name         the name to use for this metric. If {@code null}, will default to {@code ERR@k}.
     */
    public ExpectedReciprocalRank(@JsonProperty(ParameterizedMetricClassManager.MAXIMUM_GRADE_KEY) final Float maxgrade,
                                  @JsonProperty(ParameterizedMetricClassManager.MISSING_GRADE_KEY) final Float defaultgrade,
                                  @JsonProperty("k") final int k,
                                  @JsonProperty(ParameterizedMetricClassManager.NAME_KEY) final String name) {
        super(Optional.ofNullable(name).orElse("ERR@" + k));
        if (maxgrade == null) {
            this.maxgrade = MetricClassConfigurationManager.getInstance().getDefaultMaximumGrade();
            this.fairgrade = Optional.ofNullable(defaultgrade).map(BigDecimal::valueOf).orElse(MetricClassConfigurationManager.getInstance().getDefaultMissingGrade());
>>>>>>> b2ab2705
        } else {
            this.maxgrade = BigDecimal.valueOf(maxgrade);
            this.fairgrade = Optional.ofNullable(defaultgrade).map(BigDecimal::valueOf).orElseGet(() -> this.maxgrade.divide(TWO, 8, RoundingMode.HALF_UP));
        }
        this.k = k;
    }

    @Override
    public ValueFactory createValueFactory(final String version) {
        return new ValueFactory(this, version) {
            private BigDecimal ERR = BigDecimal.ZERO;
            private BigDecimal trust = ONE;
            private BigDecimal value = fairgrade;
            private int totalHits = 0;
            private int totalDocs = 0;

            @Override
            public void collect(final Map<String, Object> hit, final int rank, final String version) {
                if (++totalDocs > k) return;
                value = fairgrade;
                judgment(id(hit))
                        .ifPresent(judgment -> {
                            value = gainOrRatingNode(judgment).map(JsonNode::decimalValue).orElse(fairgrade);
                            totalHits++;
                        });
                BigDecimal r = BigDecimal.valueOf(rank);
                BigDecimal usefulness = gain(value, maxgrade);
                BigDecimal discounted = usefulness.divide(r, 8, RoundingMode.HALF_UP);
                ERR = ERR.add(trust.multiply(discounted));
                trust = trust.multiply(ONE.subtract(usefulness));
            }

            @Override
            public BigDecimal value() {
                if (totalHits == 0) {
                    return (totalDocs == 0) ? ONE : BigDecimal.ZERO;
                }
                return ERR;
            }
        };
    }

    private BigDecimal gain(BigDecimal grade, BigDecimal max) {
        // Need to use Math.pow() here - BigDecimal.pow() is integer-only
        final BigDecimal numer = BigDecimal.valueOf(Math.pow(TWO.doubleValue(), grade.doubleValue())).subtract(ONE);
        final BigDecimal denom = BigDecimal.valueOf(Math.pow(TWO.doubleValue(), max.doubleValue()));
        if (denom.equals(BigDecimal.ZERO)) {
            return BigDecimal.ZERO;
        }
        return numer.divide(denom, 8, RoundingMode.HALF_UP);
    }

    @Override
    public int getRequiredResults() {
        return k;
    }
}<|MERGE_RESOLUTION|>--- conflicted
+++ resolved
@@ -50,21 +50,6 @@
      *
      * @param k            the top k reference elements used for building the measure.
      * @param maxgrade     the maximum grade available when judging documents. If
-<<<<<<< HEAD
-     *                     {@code null}, will default to {@link Metric#DEFAULT_MAX_GRADE}.
-     * @param defaultgrade the default grade to use when judging documents. If
-     *                     {@code null}, will default to either {@code maxgrade / 2}
-     *                     or {@link Metric#DEFAULT_MISSING_GRADE}, depending
-     *                     whether or not {@code maxgrade} has been specified.
-     */
-    public ExpectedReciprocalRank(@JsonProperty("maxgrade") final Float maxgrade,
-                                  @JsonProperty("defaultgrade") final Float defaultgrade,
-                                  @JsonProperty("k") final int k) {
-        super("ERR" + "@" + k);
-        if (maxgrade == null) {
-            this.maxgrade = DEFAULT_MAX_GRADE;
-            this.fairgrade = Optional.ofNullable(defaultgrade).map(BigDecimal::valueOf).orElse(DEFAULT_MISSING_GRADE);
-=======
      *                     {@code null}, will default to 3.
      * @param defaultgrade the default grade to use when judging documents. If
      *                     {@code null}, will default to either {@code maxgrade / 2}
@@ -79,7 +64,6 @@
         if (maxgrade == null) {
             this.maxgrade = MetricClassConfigurationManager.getInstance().getDefaultMaximumGrade();
             this.fairgrade = Optional.ofNullable(defaultgrade).map(BigDecimal::valueOf).orElse(MetricClassConfigurationManager.getInstance().getDefaultMissingGrade());
->>>>>>> b2ab2705
         } else {
             this.maxgrade = BigDecimal.valueOf(maxgrade);
             this.fairgrade = Optional.ofNullable(defaultgrade).map(BigDecimal::valueOf).orElseGet(() -> this.maxgrade.divide(TWO, 8, RoundingMode.HALF_UP));

package io.sease.rre.core;

import com.fasterxml.jackson.databind.JsonNode;
import com.fasterxml.jackson.databind.ObjectMapper;
import com.fasterxml.jackson.databind.node.ObjectNode;
import io.sease.rre.Field;
import io.sease.rre.Func;
import io.sease.rre.core.domain.*;
import io.sease.rre.core.domain.metrics.Metric;
import io.sease.rre.persistence.PersistenceConfiguration;
import io.sease.rre.persistence.PersistenceHandler;
import io.sease.rre.persistence.PersistenceManager;
import io.sease.rre.search.api.QueryOrSearchResponse;
import io.sease.rre.search.api.SearchPlatform;
import org.apache.logging.log4j.LogManager;
import org.apache.logging.log4j.Logger;

import java.io.*;
import java.nio.file.Files;
import java.util.*;
import java.util.concurrent.atomic.AtomicInteger;
import java.util.stream.Stream;
import java.util.stream.StreamSupport;
import java.util.zip.ZipEntry;
import java.util.zip.ZipInputStream;

import static io.sease.rre.Field.*;
import static io.sease.rre.Func.*;
import static java.util.Arrays.stream;
import static java.util.Collections.emptyList;
import static java.util.Objects.requireNonNull;
import static java.util.Optional.of;
import static java.util.Optional.ofNullable;
import static java.util.stream.Collectors.toList;

/**
 * RRE core engine.
 * The engine is responsible for the whole evaluation process execution.
 *
 * @author agazzarini
 * @since 1.0
 */
public class Engine {
    private final static Logger LOGGER = LogManager.getLogger(Engine.class);

    private final File configurationsFolder;
    private final File corporaFolder;
    private final File ratingsFolder;
    private final File templatesFolder;

    private final List<String> include;
    private final List<String> exclude;

    private final List<Class<? extends Metric>> availableMetricsDefs;

    private final SearchPlatform platform;
    private final String[] fields;

    private FileUpdateChecker fileUpdateChecker;

    private ObjectMapper mapper = new ObjectMapper();

    private List<String> versions;
    private String versionTimestamp = null;

    private final PersistenceManager persistenceManager;
    private final PersistenceConfiguration persistenceConfiguration;

    /**
     * Builds a new {@link Engine} instance with the given data.
     *
     * @param platform                 the search platform in use.
     * @param configurationsFolderPath the configurations folder path.
     * @param corporaFolderPath        the corpora folder path.
     * @param ratingsFolderPath        the ratings folder path.
     * @param templatesFolderPath      the query templates folder path.
     * @param metrics                  the list of metric classes to include in the output.
     * @param fields                   the fields to retrieve with each result.
     * @param exclude                  a list of folders to exclude when scanning the configuration folders.
     * @param include                  a list of folders to include from the configuration folders.
     */
    public Engine(
            final SearchPlatform platform,
            final String configurationsFolderPath,
            final String corporaFolderPath,
            final String ratingsFolderPath,
            final String templatesFolderPath,
            final List<String> metrics,
            final String[] fields,
            final List<String> exclude,
            final List<String> include,
<<<<<<< HEAD
            final String checksumFilepath) {
=======
            final PersistenceConfiguration persistenceConfiguration) {
>>>>>>> 7cc79257
        this.configurationsFolder = new File(configurationsFolderPath);
        this.corporaFolder = corporaFolderPath == null ? null : new File(corporaFolderPath);
        this.ratingsFolder = new File(ratingsFolderPath);
        this.templatesFolder = new File(templatesFolderPath);
        this.platform = platform;
        this.fields = safe(fields);

        this.exclude = ofNullable(exclude).orElse(emptyList());
        this.include = ofNullable(include).orElse(emptyList());

        this.availableMetricsDefs =
                metrics.stream()
                        .map(Func::newMetricDefinition)
                        .filter(Objects::nonNull)
                        .collect(toList());

<<<<<<< HEAD
        initialiseFileUpdateChecker(checksumFilepath);
    }

    private void initialiseFileUpdateChecker(String checksumFile) {
        if (checksumFile != null) {
            try {
                fileUpdateChecker = new FileUpdateChecker(checksumFile);
            } catch (IOException e) {
                LOGGER.warn("Could not create file update checker: " + e.getMessage());
                fileUpdateChecker = null;
            }
        } else {
            fileUpdateChecker = null;
        }
=======
        this.persistenceConfiguration = persistenceConfiguration;
        this.persistenceManager = new PersistenceManager();
        initialisePersistenceManager();
>>>>>>> 7cc79257
    }

    public String name(final JsonNode node) {
        return ofNullable(
                ofNullable(node.get(DESCRIPTION)).orElse(node.get(NAME)))
                .map(JsonNode::asText)
                .orElse(UNNAMED);
    }

    private void initialisePersistenceManager() {
        persistenceConfiguration.getHandlers().forEach((n, h) -> {
            try {
                // Instantiate the handler
                PersistenceHandler handler = (PersistenceHandler) Class.forName(h).newInstance();
                handler.configure(n, persistenceConfiguration.getHandlerConfigurationByName(n));
                persistenceManager.registerHandler(handler);
            } catch (ClassNotFoundException | InstantiationException | IllegalAccessException e) {
                LOGGER.error("[" + n + "] Caught exception instantiating persistence handler :: " + e.getMessage());
            }
        });
    }

    /**
     * Executes the evaluation process.
     *
     * @param configuration the engine configuration.
     * @return the evaluation result.
     */
    @SuppressWarnings("unchecked")
    public Evaluation evaluate(final Map<String, Object> configuration) {
        try {
            LOGGER.info("RRE: New evaluation session is starting...");

            platform.beforeStart(configuration);
            persistenceManager.beforeStart();

            LOGGER.info("RRE: Search Platform in use: " + platform.getName());
            LOGGER.info("RRE: Starting " + platform.getName() + "...");

            platform.start();
            persistenceManager.start();

            LOGGER.info("RRE: " + platform.getName() + " Search Platform successfully started.");

            platform.afterStart();

            final Evaluation evaluation = new Evaluation();
            final List<Query> queries = new ArrayList<>();

            ratings().forEach(ratingsNode -> {
                LOGGER.info("RRE: Ratings Set processing starts");

                final String indexName =
                        requireNonNull(
                                ratingsNode.get(INDEX_NAME),
                                "WARNING!!! \"" + INDEX_NAME + "\" attribute not found!").asText();
                final String idFieldName =
                        requireNonNull(
                                ratingsNode.get(ID_FIELD_NAME),
                                "WARNING!!! \"" + ID_FIELD_NAME + "\" attribute not found!")
                                .asText(DEFAULT_ID_FIELD_NAME);

                final Optional<File> data = data(ratingsNode);
                final String queryPlaceholder = ofNullable(ratingsNode.get("query_placeholder")).map(JsonNode::asText).orElse("$query");

                LOGGER.info("");
                LOGGER.info("*********************************");
                LOGGER.info("RRE: Index name => " + indexName);
                LOGGER.info("RRE: ID Field name => " + idFieldName);

                data.ifPresent(file -> LOGGER.info("RRE: Test Collection => " + file.getAbsolutePath()));
                prepareData(indexName, data.orElse(null));

                final Corpus corpus = evaluation.findOrCreate(data.map(File::getName).orElse(indexName), Corpus::new);
                all(ratingsNode, TOPICS)
                        .forEach(topicNode -> {
                            final Topic topic = corpus.findOrCreate(name(topicNode), Topic::new);

                            LOGGER.info("TOPIC: " + topic.getName());

                            all(topicNode, QUERY_GROUPS)
                                    .forEach(groupNode -> {
                                        final QueryGroup group = topic.findOrCreate(name(groupNode), QueryGroup::new);

                                        LOGGER.info("\tQUERY GROUP: " + group.getName());

                                        final Optional<String> sharedTemplate = ofNullable(groupNode.get("template")).map(JsonNode::asText);
                                        all(groupNode, QUERIES)
                                                .forEach(queryNode -> {
                                                    final String queryString = queryNode.findValue(queryPlaceholder).asText();

                                                    LOGGER.info("\t\tQUERY: " + queryString);

                                                    final JsonNode relevantDocuments = relevantDocuments(groupNode.get(RELEVANT_DOCUMENTS));
                                                    final Query queryEvaluation = group.findOrCreate(queryString, Query::new);
                                                    queryEvaluation.setIdFieldName(idFieldName);
                                                    queryEvaluation.setRelevantDocuments(relevantDocuments);

                                                    queries.add(queryEvaluation);

                                                    queryEvaluation.prepare(availableMetrics(availableMetricsDefs, idFieldName, relevantDocuments, versions));

                                                    versions.forEach(version -> {
                                                        final AtomicInteger rank = new AtomicInteger(1);
                                                        final QueryOrSearchResponse response =
                                                                platform.executeQuery(
                                                                        indexFqdn(indexName, version),
                                                                        query(queryNode, sharedTemplate, version),
                                                                        fields,
                                                                        Math.max(10, relevantDocuments.size()));
                                                        queryEvaluation.setTotalHits(response.totalHits(), persistVersion(version));
                                                        response.hits().forEach(hit -> queryEvaluation.collect(hit, rank.getAndIncrement(), persistVersion(version)));
                                                    });

                                                    // Persist the query result
                                                    persistenceManager.recordQuery(queryEvaluation);
                                                });
                                    });
                        });
            });

            queries.forEach(Query::notifyCollectedMetrics);

            return evaluation;
        } finally {
            platform.beforeStop();
            persistenceManager.beforeStop();
            LOGGER.info("RRE: " + platform.getName() + " Search Platform shutdown procedure executed.");
            LOGGER.info("RRE: Stopping persistence manager");
            persistenceManager.stop();
        }
    }

    private Optional<File> data(final JsonNode ratingsNode) {
        final File retFile;

        if (platform.isCorporaRequired()) {
            final File corporaFile =
                    new File(
                            corporaFolder,
                            requireNonNull(
                                    ratingsNode.get(CORPORA_FILENAME),
                                    "WARNING!!! \"" + CORPORA_FILENAME + "\" attribute not found!").asText());

            if (corporaFile.getName().endsWith(".zip")) {
                retFile = unzipAndGet(corporaFile);
            } else {
                retFile = corporaFile;
            }

            if (!retFile.canRead()) {
                throw new IllegalArgumentException("RRE: WARNING!!! Unable to read the corpus file " + retFile.getAbsolutePath());
            }
        } else {
            retFile = null;
        }

        return Optional.ofNullable(retFile);
    }

    private File unzipAndGet(final File corporaFile) {
        LOGGER.info("RRE: found a compressed corpora file: " + corporaFile.getAbsolutePath());

        final File outputFolder = new File(System.getProperty("java.io.tmpdir"));

        LOGGER.info("RRE: uncompressing corpora file under: " + outputFolder.getAbsolutePath());

        try (final ZipInputStream zInputStream = new ZipInputStream(new FileInputStream((corporaFile)))) {
            ZipEntry entry = zInputStream.getNextEntry();
            while (entry != null) {
                if (entry.getName().endsWith(".json")) {
                    LOGGER.info("RRE: found a corpora candidate within the archive: " + entry.getName());

                    final File outputFile = new File(outputFolder, entry.getName());
                    try (final BufferedOutputStream bos = new BufferedOutputStream(new FileOutputStream(outputFile))) {
                        final byte[] buffer = new byte[1024];
                        int read;
                        while ((read = zInputStream.read(buffer)) != -1) {
                            bos.write(buffer, 0, read);
                        }
                        return outputFile;
                    }
                }

                zInputStream.closeEntry();
                entry = zInputStream.getNextEntry();
            }
            throw new IllegalArgumentException("Unable to find a valid dataset within the compressed corpora file: " + corporaFile.getAbsolutePath());
        } catch (final IOException exception) {
            throw new IllegalArgumentException("Unable to read the compressed corpora file: " + corporaFile.getAbsolutePath());
        }
    }

    /**
     * Creates the object representation of relevant documents (i.e judgements).
     *
     * @param relevantDocumentsDefiniton the relevant documents definition as found in the ratings.json
     * @return the object representation of relevant documents (i.e judgements).
     */
    public JsonNode relevantDocuments(final JsonNode relevantDocumentsDefiniton) {
        if (relevantDocumentsDefiniton == null) return mapper.createArrayNode();
        if (relevantDocumentsDefiniton.size() == 0) return relevantDocumentsDefiniton;

        final boolean gainToArrayMode = relevantDocumentsDefiniton.fields().next().getValue().isArray();
        if (gainToArrayMode) {
            final ObjectNode relevantDocumentsContainer = mapper.createObjectNode();
            relevantDocumentsDefiniton.fields()
                    .forEachRemaining(entry -> {
                        final int gain = Integer.parseInt(entry.getKey());
                        entry.getValue().iterator().forEachRemaining(node -> {
                            final ObjectNode doc = mapper.createObjectNode();
                            doc.put(Field.GAIN, gain);
                            relevantDocumentsContainer.replace(node.asText(), doc);
                        });
                    });
            return relevantDocumentsContainer;
        } else {
            return relevantDocumentsDefiniton;
        }
    }

    /**
     * Creates a new set of metrics.
     *
     * @param definitions          the metrics definitions.
     * @param idFieldName          the id fieldname.
     * @param relevantDocumentsMap the relevant documents for a given query.
     * @param versions             the available versions for a given query.
     * @return a new metrics set for the current query evaluation.
     */
    private List<Metric> availableMetrics(
            final List<Class<? extends Metric>> definitions,
            final String idFieldName,
            final JsonNode relevantDocumentsMap,
            final List<String> versions) {
        return definitions
                .stream()
                .map(def -> {
                    try {
                        final Metric metric = def.newInstance();
                        metric.setIdFieldName(idFieldName);
                        metric.setRelevantDocuments(relevantDocumentsMap);
                        metric.setVersions(versions);
                        return metric;
                    } catch (final Exception exception) {
                        throw new IllegalArgumentException(exception);
                    }
                })
                .collect(toList());
    }

    /**
     * Loads the query template associated with the given name.
     *
     * @param defaultTemplateName the default template.
     * @param templateName        the query template name.
     * @param version             the current version being executed.
     * @return the query template associated with the given name.
     */
    private String queryTemplate(final Optional<String> defaultTemplateName, final Optional<String> templateName, final String version) {
        final File versionFolder = new File(templatesFolder, version);
        final File actualTemplateFolder = versionFolder.canRead() ? versionFolder : templatesFolder;

        try {
            final String templateNameInUse =
                    templateName.orElseGet(
                            () -> defaultTemplateName.orElseThrow(
                                    () -> new IllegalArgumentException("Unable to determine the query template.")));
            return of(templateNameInUse)
                    .map(name -> name.contains("${version}") ? name.replace("${version}", version) : name)
                    .map(name -> new File(actualTemplateFolder, name))
                    .map(this::templateContent)
                    .orElseThrow(() -> new IllegalArgumentException("Unable to determine the query template."));
        } catch (final Exception exception) {
            throw new RuntimeException(exception);
        }
    }

    /**
     * Reads a template content.
     *
     * @param file the template file.
     * @return the template content.
     */
    private String templateContent(final File file) {
        try {
            return new String(Files.readAllBytes(file.toPath()));
        } catch (final Exception exception) {
            throw new RuntimeException(exception);
        }
    }

    /**
     * Loads the ratings associated with the given name.
     *
     * @return the ratings / judgements for this evaluation suite.
     */
    private Stream<JsonNode> ratings() {
        final File[] ratingsFiles =
                requireNonNull(
                        ratingsFolder.listFiles(ONLY_JSON_FILES),
                        "Unable to find the ratings folder.");

        LOGGER.info("RRE: found " + ratingsFiles.length + " ratings sets.");

        return stream(ratingsFiles).map(Func::toJson);
    }

    /**
     * Streams out all members of a given JSON node.
     *
     * @param source the parent JSON node.
     * @return a stream consisting of all children of the given JSON node.
     */
    private Stream<JsonNode> all(final JsonNode source, final String name) {
        return ofNullable(source.get(name))
                .map(node -> StreamSupport.stream(node.spliterator(), false))
                .orElseGet(() -> Stream.of(source));
    }

    /**
     * Prepares the search platform with the given index name and dataset.
     *
     * @param indexName the index name.
     * @param data      the dataset.
     */
    private void prepareData(final String indexName, final File data) {
<<<<<<< HEAD
        LOGGER.info("Preparing data for " + indexName + " from " + data.getAbsolutePath());
=======
        if (data != null) {
            LOGGER.info("Preparing data for " + indexName + " from " + data.getAbsolutePath());
        } else {
            LOGGER.info("Preparing platform for " + indexName);
        }

>>>>>>> 7cc79257
        final File[] versionFolders =
                safe(configurationsFolder.listFiles(
                        file -> ONLY_DIRECTORIES.accept(file)
                                && (include.isEmpty() || include.contains(file.getName()) || include.stream().anyMatch(rule -> file.getName().matches(rule)))
                                && (exclude.isEmpty() || (!exclude.contains(file.getName()) && exclude.stream().noneMatch(rule -> file.getName().matches(rule))))));

        if (versionFolders == null || versionFolders.length == 0) {
            throw new IllegalArgumentException("RRE: no target versions available. Check the configuration set folder and include/exclude clauses.");
        }

        boolean corporaChanged = folderHasChanged(corporaFolder);

        stream(versionFolders)
                .filter(versionFolder -> (folderHasChanged(versionFolder) || corporaChanged || platform.isRefreshRequired()))
                .flatMap(versionFolder -> stream(safe(versionFolder.listFiles(ONLY_NON_HIDDEN_FILES))))
                .filter(file -> platform.isSearchPlatformFile(indexName, file))
                .peek(file -> LOGGER.info("RRE: Loading the Test Collection into " + platform.getName() + ", configuration version " + file.getParentFile().getName()))
                .forEach(fileOrFolder -> platform.load(data, fileOrFolder, indexFqdn(indexName, fileOrFolder.getParentFile().getName())));

        LOGGER.info("RRE: " + platform.getName() + " has been correctly loaded.");

        this.versions =
                stream(versionFolders)
                        .map(File::getName)
                        .collect(toList());

<<<<<<< HEAD
        flushFileChecksums();
=======
        if (persistenceConfiguration.isUseTimestampAsVersion()) {
            if (versions.size() == 1) {
                versionTimestamp = String.valueOf(System.currentTimeMillis());
                LOGGER.info("Using local system timestamp as version tag : " + versionTimestamp);
            } else {
                LOGGER.warn("Persistence.useTimestampAsVersion == true, but multiple configurations exist - ignoring");
            }
        }
>>>>>>> 7cc79257

        LOGGER.info("RRE: target versions are " + String.join(",", versions));
    }

    private boolean folderHasChanged(File folder) {
        boolean ret = true;

        if (fileUpdateChecker != null) {
            try {
                ret = fileUpdateChecker.directoryHasChanged(folder.getAbsolutePath());
            } catch (IOException e) {
                LOGGER.warn("Could not check file update status for " + folder + " :: " + e.getMessage());
            }
        }

        return ret;
    }

    private void flushFileChecksums() {
        if (fileUpdateChecker != null) {
            try {
                fileUpdateChecker.writeChecksums();
            } catch (IOException e) {
                LOGGER.error("Could not write file checksums :: " + e.getMessage());
            }
        }
    }

    /**
     * Returns the FDQN of the target index that will be used.
     * Starting from the index name declared in the configuration, RRE uses an internal naming (which adds the version
     * name) for avoiding conflicts between versions.
     *
     * @param indexName the index name.
     * @param version   the current version.
     * @return the FDQN of the target index that will be used.
     */
    private String indexFqdn(final String indexName, final String version) {
        return (indexName + "_" + version).toLowerCase();
    }

    /**
     * Returns a query (as a string) that will be used for executing a specific evaluation.
     * A query string is the result of replacing all placeholders found in the template.
     *
     * @param queryNode       the JSON query node (in ratings configuration).
     * @param defaultTemplate the default template that will be used if a query doesn't declare it.
     * @param version         the version being executed.
     * @return a query (as a string) that will be used for executing a specific evaluation.
     */
    private String query(final JsonNode queryNode, final Optional<String> defaultTemplate, final String version) {
        String query = queryTemplate(defaultTemplate, ofNullable(queryNode.get("template")).map(JsonNode::asText), version);
        for (final Iterator<String> iterator = queryNode.get("placeholders").fieldNames(); iterator.hasNext(); ) {
            final String name = iterator.next();
            query = query.replace(name, queryNode.get("placeholders").get(name).asText());
        }
        return query;
    }

    /**
     * Get the version to store when persisting query results.
     *
     * @param configVersion the configuration set version being evaluated.
     * @return the given configVersion, or the version timestamp if and only
     * if it is set (eg. there is a single version, and the persistence
     * configuration indicates a timestamp should be used to version this
     * evaluation data).
     */
    private String persistVersion(final String configVersion) {
        return ofNullable(versionTimestamp).orElse(configVersion);
    }
}<|MERGE_RESOLUTION|>--- conflicted
+++ resolved
@@ -89,11 +89,8 @@
             final String[] fields,
             final List<String> exclude,
             final List<String> include,
-<<<<<<< HEAD
-            final String checksumFilepath) {
-=======
+            final String checksumFilepath,
             final PersistenceConfiguration persistenceConfiguration) {
->>>>>>> 7cc79257
         this.configurationsFolder = new File(configurationsFolderPath);
         this.corporaFolder = corporaFolderPath == null ? null : new File(corporaFolderPath);
         this.ratingsFolder = new File(ratingsFolderPath);
@@ -110,7 +107,10 @@
                         .filter(Objects::nonNull)
                         .collect(toList());
 
-<<<<<<< HEAD
+        this.persistenceConfiguration = persistenceConfiguration;
+        this.persistenceManager = new PersistenceManager();
+        initialisePersistenceManager();
+
         initialiseFileUpdateChecker(checksumFilepath);
     }
 
@@ -125,11 +125,6 @@
         } else {
             fileUpdateChecker = null;
         }
-=======
-        this.persistenceConfiguration = persistenceConfiguration;
-        this.persistenceManager = new PersistenceManager();
-        initialisePersistenceManager();
->>>>>>> 7cc79257
     }
 
     public String name(final JsonNode node) {
@@ -376,8 +371,7 @@
                         return metric;
                     } catch (final Exception exception) {
                         throw new IllegalArgumentException(exception);
-                    }
-                })
+                    }})
                 .collect(toList());
     }
 
@@ -457,16 +451,12 @@
      * @param data      the dataset.
      */
     private void prepareData(final String indexName, final File data) {
-<<<<<<< HEAD
-        LOGGER.info("Preparing data for " + indexName + " from " + data.getAbsolutePath());
-=======
         if (data != null) {
             LOGGER.info("Preparing data for " + indexName + " from " + data.getAbsolutePath());
         } else {
             LOGGER.info("Preparing platform for " + indexName);
         }
 
->>>>>>> 7cc79257
         final File[] versionFolders =
                 safe(configurationsFolder.listFiles(
                         file -> ONLY_DIRECTORIES.accept(file)
@@ -493,9 +483,6 @@
                         .map(File::getName)
                         .collect(toList());
 
-<<<<<<< HEAD
-        flushFileChecksums();
-=======
         if (persistenceConfiguration.isUseTimestampAsVersion()) {
             if (versions.size() == 1) {
                 versionTimestamp = String.valueOf(System.currentTimeMillis());
@@ -504,7 +491,8 @@
                 LOGGER.warn("Persistence.useTimestampAsVersion == true, but multiple configurations exist - ignoring");
             }
         }
->>>>>>> 7cc79257
+
+        flushFileChecksums();
 
         LOGGER.info("RRE: target versions are " + String.join(",", versions));
     }

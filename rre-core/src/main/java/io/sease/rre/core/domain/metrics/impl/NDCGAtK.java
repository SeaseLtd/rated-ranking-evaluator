/*
 * Licensed to the Apache Software Foundation (ASF) under one or more
 * contributor license agreements.  See the NOTICE file distributed with
 * this work for additional information regarding copyright ownership.
 * The ASF licenses this file to You under the Apache License, Version 2.0
 * (the "License"); you may not use this file except in compliance with
 * the License.  You may obtain a copy of the License at
 *
 *     http://www.apache.org/licenses/LICENSE-2.0
 *
 * Unless required by applicable law or agreed to in writing, software
 * distributed under the License is distributed on an "AS IS" BASIS,
 * WITHOUT WARRANTIES OR CONDITIONS OF ANY KIND, either express or implied.
 * See the License for the specific language governing permissions and
 * limitations under the License.
 */
package io.sease.rre.core.domain.metrics.impl;

import com.fasterxml.jackson.annotation.JsonProperty;
import com.fasterxml.jackson.databind.JsonNode;
import io.sease.rre.core.domain.metrics.Metric;
import io.sease.rre.core.domain.metrics.MetricClassConfigurationManager;
import io.sease.rre.core.domain.metrics.ParameterizedMetricClassManager;
import io.sease.rre.core.domain.metrics.ValueFactory;

import java.math.BigDecimal;
import java.math.RoundingMode;
import java.util.ArrayList;
import java.util.Arrays;
import java.util.Collections;
import java.util.List;
import java.util.Map;
import java.util.Optional;
import java.util.Set;
import java.util.stream.StreamSupport;

import static io.sease.rre.Func.gainOrRatingNode;
import static java.util.stream.Collectors.groupingBy;

/**
 * NDCG@k metric.
 *
 * @author agazzarini
 * @since 1.0
 */
public class NDCGAtK extends Metric {
    private final static BigDecimal TWO = new BigDecimal(2);

    private final BigDecimal fairgrade;
    private final BigDecimal maxgrade;
    private final int k;

    /**
     * Builds a new NDCGAtK metric with default maximum and missing judgement
     * grades.
     *
     * @param k the top k reference elements used for building the measure.
     */
    public NDCGAtK(final int k) {
<<<<<<< HEAD
        this(k, null, null);
=======
        this(k, null, null, null);
>>>>>>> b2ab2705
    }

    /**
     * Builds a new NDCGAtK metric.
     *
     * @param k the top k reference elements used for building the measure.
<<<<<<< HEAD
     * @param maxgrade the maximum grade available when judging documents. If
     *                 {@code null}, will default to {@link Metric#DEFAULT_MAX_GRADE}.
     * @param defaultgrade the default grade to use when judging documents. If
     *                     {@code null}, will default to either {@code maxgrade / 2}
     *                     or {@link Metric#DEFAULT_MISSING_GRADE}, depending
     *                     whether or not {@code maxgrade} has been specified.
     */
    public NDCGAtK(@JsonProperty("k") final int k,
                   @JsonProperty("maxgrade") final Float maxgrade,
                   @JsonProperty("defaultgrade") final Float defaultgrade) {
        super("NDCG@" + k);
        if (maxgrade == null) {
            this.maxgrade = DEFAULT_MAX_GRADE;
            this.fairgrade = Optional.ofNullable(defaultgrade).map(BigDecimal::valueOf).orElse(DEFAULT_MISSING_GRADE);
=======
     * @param maxgrade     the maximum grade available when judging documents. If
     *                     {@code null}, will default to 3.
     * @param defaultgrade the default grade to use when judging documents. If
     *                     {@code null}, will default to either {@code maxgrade / 2}
     *                     or 2, depending whether or not {@code maxgrade} has been specified.
     * @param name         the name to use for this metric. If {@code null}, will default to {@code NDCG@k}.
     */
    public NDCGAtK(@JsonProperty("k") final int k,
                   @JsonProperty(ParameterizedMetricClassManager.MAXIMUM_GRADE_KEY) final Float maxgrade,
                   @JsonProperty(ParameterizedMetricClassManager.MISSING_GRADE_KEY) final Float defaultgrade,
                   @JsonProperty(ParameterizedMetricClassManager.NAME_KEY) final String name) {
        super(Optional.ofNullable(name).orElse("NDCG@" + k));
        if (maxgrade == null) {
            this.maxgrade = MetricClassConfigurationManager.getInstance().getDefaultMaximumGrade();
            this.fairgrade = Optional.ofNullable(defaultgrade).map(BigDecimal::valueOf).orElse(MetricClassConfigurationManager.getInstance().getDefaultMissingGrade());
>>>>>>> b2ab2705
        } else {
            this.maxgrade = BigDecimal.valueOf(maxgrade);
            this.fairgrade = Optional.ofNullable(defaultgrade).map(BigDecimal::valueOf).orElseGet(() -> this.maxgrade.divide(TWO, 8, RoundingMode.HALF_UP));
        }
        this.k = k;
    }

    @Override
    public int getRequiredResults() {
        return k;
    }

    @Override
    public ValueFactory createValueFactory(final String version) {
        return new ValueFactory(this, version) {
            private BigDecimal dcg = BigDecimal.ZERO;

            @Override
            public void collect(final Map<String, Object> hit, final int rank, final String version) {
                if (rank > k) return;
                judgment(id(hit))
                        .ifPresent(judgment -> {
                            final BigDecimal value = gainOrRatingNode(judgment).map(JsonNode::decimalValue).orElse(fairgrade);
                            BigDecimal numerator = BigDecimal.valueOf(Math.pow(TWO.doubleValue(), value.doubleValue())).subtract(BigDecimal.ONE);
                            if (rank == 1) {
                                dcg = numerator;
                            } else {
                                double den = Math.log(rank + 1) / Math.log(2);
                                dcg = dcg.add(numerator.divide(new BigDecimal(den), 2, RoundingMode.FLOOR));
                            }
                        });
            }

            @Override
            public BigDecimal value() {
                if (totalHits == 0) {
                    return relevantDocuments.size() == 0 ? BigDecimal.ONE : BigDecimal.ZERO;
                }

                final BigDecimal idealDcg = idealDcg(relevantDocuments);
                if (dcg.equals(BigDecimal.ZERO) && idealDcg.equals(BigDecimal.ZERO)) {
                    return BigDecimal.ZERO;
                }

                return dcg.divide(idealDcg, 2, RoundingMode.FLOOR);
            }
        };
    }

    private BigDecimal idealDcg(final JsonNode relevantDocuments) {
        final int windowSize = Math.min(relevantDocuments.size(), k);
        final double[] gains = new double[windowSize];

        final Map<BigDecimal, List<JsonNode>> groups =
                StreamSupport.stream(relevantDocuments.spliterator(), false)
                                .collect(groupingBy(doc -> gainOrRatingNode(doc).map(JsonNode::decimalValue).orElse(fairgrade)));

        Set<BigDecimal> ratingValues = groups.keySet();
        List<BigDecimal> ratingsSorted = new ArrayList<>(ratingValues);
        ratingsSorted.sort(Collections.reverseOrder());
        int startIndex = 0;
        for (BigDecimal ratingValue : ratingsSorted) {
            if (startIndex < windowSize) {
                List<JsonNode> docsPerRating = groups.get(ratingValue);
                int endIndex = startIndex + docsPerRating.size();
                Arrays.fill(gains, startIndex, Math.min(windowSize, endIndex), ratingValue.doubleValue());
                startIndex = endIndex;
            }
        }
        
        BigDecimal result = BigDecimal.ZERO;
        for (int i = 1; i <= gains.length; i++) {
            BigDecimal num = BigDecimal.valueOf(Math.pow(TWO.doubleValue(), gains[i-1])).subtract(BigDecimal.ONE);
            double den = Math.log(i + 1) / Math.log(2);
            result = result.add((num.divide(new BigDecimal(den), 2, RoundingMode.FLOOR)));
        }

        return result;
    }
}<|MERGE_RESOLUTION|>--- conflicted
+++ resolved
@@ -57,33 +57,13 @@
      * @param k the top k reference elements used for building the measure.
      */
     public NDCGAtK(final int k) {
-<<<<<<< HEAD
-        this(k, null, null);
-=======
         this(k, null, null, null);
->>>>>>> b2ab2705
     }
 
     /**
      * Builds a new NDCGAtK metric.
      *
      * @param k the top k reference elements used for building the measure.
-<<<<<<< HEAD
-     * @param maxgrade the maximum grade available when judging documents. If
-     *                 {@code null}, will default to {@link Metric#DEFAULT_MAX_GRADE}.
-     * @param defaultgrade the default grade to use when judging documents. If
-     *                     {@code null}, will default to either {@code maxgrade / 2}
-     *                     or {@link Metric#DEFAULT_MISSING_GRADE}, depending
-     *                     whether or not {@code maxgrade} has been specified.
-     */
-    public NDCGAtK(@JsonProperty("k") final int k,
-                   @JsonProperty("maxgrade") final Float maxgrade,
-                   @JsonProperty("defaultgrade") final Float defaultgrade) {
-        super("NDCG@" + k);
-        if (maxgrade == null) {
-            this.maxgrade = DEFAULT_MAX_GRADE;
-            this.fairgrade = Optional.ofNullable(defaultgrade).map(BigDecimal::valueOf).orElse(DEFAULT_MISSING_GRADE);
-=======
      * @param maxgrade     the maximum grade available when judging documents. If
      *                     {@code null}, will default to 3.
      * @param defaultgrade the default grade to use when judging documents. If
@@ -99,7 +79,6 @@
         if (maxgrade == null) {
             this.maxgrade = MetricClassConfigurationManager.getInstance().getDefaultMaximumGrade();
             this.fairgrade = Optional.ofNullable(defaultgrade).map(BigDecimal::valueOf).orElse(MetricClassConfigurationManager.getInstance().getDefaultMissingGrade());
->>>>>>> b2ab2705
         } else {
             this.maxgrade = BigDecimal.valueOf(maxgrade);
             this.fairgrade = Optional.ofNullable(defaultgrade).map(BigDecimal::valueOf).orElseGet(() -> this.maxgrade.divide(TWO, 8, RoundingMode.HALF_UP));

--- conflicted
+++ resolved
@@ -34,11 +34,7 @@
 
     @Before
     public void setUp() {
-<<<<<<< HEAD
-        cut = new ExpectedReciprocalRank(3.0f, 2.0f, K);
-=======
         cut = new ExpectedReciprocalRank(3.0f, 2.0f, K, null);
->>>>>>> b2ab2705
         cut.setVersions(Collections.singletonList(A_VERSION));
         counter = new AtomicInteger(0);
     }

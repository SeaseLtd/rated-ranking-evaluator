package io.sease.rre.search.api.impl;

import com.fasterxml.jackson.databind.JsonNode;
import com.fasterxml.jackson.databind.ObjectMapper;
import com.fasterxml.jackson.databind.node.ObjectNode;
import io.sease.rre.search.api.QueryOrSearchResponse;
import io.sease.rre.search.api.SearchPlatform;
import io.sease.rre.search.api.UnableToLoadDataException;
import org.apache.logging.log4j.LogManager;
import org.apache.logging.log4j.Logger;
import org.elasticsearch.ElasticsearchException;
import org.elasticsearch.action.admin.indices.create.CreateIndexRequest;
import org.elasticsearch.action.bulk.BulkRequest;
import org.elasticsearch.action.bulk.BulkResponse;
import org.elasticsearch.action.index.IndexRequest;
import org.elasticsearch.action.search.SearchRequest;
import org.elasticsearch.action.search.SearchResponse;
import org.elasticsearch.action.support.WriteRequest;
import org.elasticsearch.analysis.common.CommonAnalysisPlugin;
import org.elasticsearch.client.Client;
import org.elasticsearch.common.settings.Settings;
import org.elasticsearch.common.xcontent.XContentType;
import org.elasticsearch.index.query.QueryBuilders;
import org.elasticsearch.node.Node;
import org.elasticsearch.plugins.Plugin;
import org.elasticsearch.search.builder.SearchSourceBuilder;
import org.elasticsearch.transport.Netty4Plugin;

import java.io.File;
import java.io.IOException;
import java.nio.file.Files;
import java.nio.file.StandardCopyOption;
import java.util.*;

import static java.util.Arrays.asList;
import static java.util.Arrays.stream;
import static java.util.Collections.emptyList;
import static java.util.Optional.ofNullable;
import static java.util.stream.Collectors.toList;
import static org.elasticsearch.client.Requests.*;
import static org.elasticsearch.node.InternalSettingsPreparer.prepareEnvironment;

/**
 * Elasticsearch platform API implementation.
 *
 * @author agazzarini
 * @since 1.0
 */
public class Elasticsearch implements SearchPlatform {
    private static final Logger LOGGER = LogManager.getLogger(Elasticsearch.class);

    private static class RRENode extends Node {
        RRENode(final Settings settings, final Collection<Class<? extends Plugin>> plugins) {
            super(prepareEnvironment(settings, null), plugins);
        }
    }

    private Client proxy;
    private Node elasticsearch;
    private final ObjectMapper mapper = new ObjectMapper();

    private File nodeConfigFolder;

    @Override
    public void beforeStart(final Map<String, Object> configuration) {
        final File logsFolder = new File("target/elasticsearch/logs");
        final File dataFolder = new File("target/elasticsearch/data");

        logsFolder.delete();
        dataFolder.delete();

        logsFolder.mkdirs();
        dataFolder.mkdirs();

        nodeConfigFolder = new File((String) configuration.get("path.home"), "config");
        nodeConfigFolder.mkdir();

        final Settings.Builder settings = Settings.builder()
                .put("path.home", (String) configuration.get("path.home"))
                .put("transport.type", "netty4")
                .put("http.type", "netty4")
                .put("network.host", "127.0.0.1")
                .put("http.port", (Integer) configuration.getOrDefault("network.host", 9200))
                .put("http.enabled", "true")
                .put("path.logs", logsFolder.getAbsolutePath())
                .put("path.data", dataFolder.getAbsolutePath());
        elasticsearch = new RRENode(settings.build(), plugins(configuration));
    }

    @Override
    public void load(final File data, File indexShapeFile, String indexName) {
        if (!indexShapeFile.getName().startsWith("index")) {
            throw new IllegalArgumentException("Unable to find an index-shape (i.e. settings + mappings) within the configuration folder.");
        }

        try {
            final ObjectMapper mapper = new ObjectMapper();
            final JsonNode esconfig = mapper.readTree(indexShapeFile);

            if (proxy.admin().indices().exists(indicesExistsRequest(indexName)).actionGet().isExists()) {
                proxy.admin().indices().delete(deleteIndexRequest(indexName)).actionGet();
            }

            List<JsonNode> protectedKeywordsPaths = esconfig.findParents("keywords_path");
            List<JsonNode> synonymsPaths = esconfig.findParents("synonyms_path");
            List<JsonNode> stopwordsPaths = esconfig.findParents("stopwords_path");

            final File configurationFolder = indexShapeFile.getParentFile();
            final String namespace = configurationFolder.getName();

            insertNamespaces(protectedKeywordsPaths, "keywords_path", configurationFolder, namespace);
            insertNamespaces(synonymsPaths, "synonyms_path", configurationFolder, namespace);
            insertNamespaces(stopwordsPaths, "stopwords_path", configurationFolder, namespace);

            final CreateIndexRequest request = createIndexRequest(indexName)
                    .settings(Settings.builder().loadFromSource(mapper.writeValueAsString(esconfig.get("settings")), XContentType.JSON).build())
                    .mapping("doc", mapper.writeValueAsString(esconfig.get("mappings")), XContentType.JSON);

            proxy.admin().indices().create(request).actionGet();

            final BulkRequest bulkRequest = new BulkRequest();
            final List<String> lines = Files.readAllLines(data.toPath());

            for (int i = 0; i < lines.size(); i += 2) {
                JsonNode metadata = mapper.readTree(lines.get(i)).get("index");
                String document = lines.get(i + 1);
                bulkRequest.add(
                        new IndexRequest(indexName)
                                .type(metadata.get("_type").asText())
                                .id(metadata.get("_id").asText())
                                .source(document, XContentType.JSON)).setRefreshPolicy(WriteRequest.RefreshPolicy.IMMEDIATE);
            }

            final BulkResponse response = proxy.bulk(bulkRequest).actionGet();
            if (response.hasFailures()) {
                final String message =
                        "Unable to load datafile (" +
                                data.getAbsolutePath() +
                                ") in " +
                                getName() +
                                " using the index shape (" +
                                indexShapeFile.getAbsolutePath() +
                                ") into the index " +
                                indexName +
                                ". Error message is: " +
                                response.buildFailureMessage();
                throw new UnableToLoadDataException(message);
            }
        } catch (final Exception exception) {
            throw new RuntimeException(exception);
        }
    }

    @Override
    public String getName() {
        return "Elasticsearch";
    }

    @Override
    public void start() {
        try {
            elasticsearch.start();
            proxy = elasticsearch.client();
        } catch (final Exception exception) {
            throw new RuntimeException(exception);
        }
    }

    @Override
    public void afterStart() {
        // Nothing to be done here
    }

    @Override
    public void beforeStop() {
        // TODO: remove everything
    }

    @Override
    public void close() {
        try {
            elasticsearch.close();
            proxy.close();
        } catch (final IOException ignore) {
            // Ignore
        }
    }

    @Override
    public QueryOrSearchResponse executeQuery(final String indexName, final String query, final String[] fields, final int maxRows) {
        try {
<<<<<<< HEAD
            final SearchResponse qresponse = proxy.search(buildSearchRequest(indexName, query, fields, maxRows)).actionGet();
            return convertResponse(qresponse);
=======
            final String q = mapper.writeValueAsString(mapper.readTree(query).get("query"));
            final SearchSourceBuilder qBuilder = new SearchSourceBuilder().query(QueryBuilders.wrapperQuery(q)).size(maxRows).fetchSource(fields, null);
            final SearchResponse qresponse = proxy.search(new SearchRequest(indexName).source(qBuilder)).actionGet();
            return new QueryOrSearchResponse(
                    qresponse.getHits().totalHits,
                    stream(qresponse.getHits().getHits())
                            .map(hit -> {
                                final Map<String, Object> result = new HashMap<>(hit.getSourceAsMap());
                                result.put("_id", hit.getId());
                                return result;
                            })
                            .collect(toList()));
        } catch (final ElasticsearchException e) {
            LOGGER.error("Caught ElasticsearchException :: " + e.getMessage());
            return new QueryOrSearchResponse(0, Collections.emptyList());
>>>>>>> 59671e6c
        } catch (final IOException exception) {
            throw new RuntimeException(exception);
        }
    }

    SearchRequest buildSearchRequest(final String indexName, final String query, final String[] fields, final int maxRows) throws IOException {
        final String q = mapper.writeValueAsString(mapper.readTree(query).get("query"));
        final SearchSourceBuilder qBuilder = new SearchSourceBuilder()
                .query(QueryBuilders.wrapperQuery(q))
                .size(maxRows)
                .fetchSource(fields, null);
        return new SearchRequest(indexName).source(qBuilder);
    }

    QueryOrSearchResponse convertResponse(final SearchResponse searchResponse) {
        return new QueryOrSearchResponse(
                searchResponse.getHits().totalHits,
                stream(searchResponse.getHits().getHits())
                        .map(hit -> {
                            final Map<String, Object> result = new HashMap<>(hit.getSourceAsMap());
                            result.put("_id", hit.getId());
                            return result;
                        })
                        .collect(toList()));
    }

    @SuppressWarnings("unchecked")
    private List<Class<? extends Plugin>> plugins(final Map<String, Object> configuration) {
        final List<Class<? extends Plugin>> defaultPlugins = asList(Netty4Plugin.class, CommonAnalysisPlugin.class);
        final List<? extends Class<? extends Plugin>> customPlugins =
                ofNullable((List<String>)configuration.get("plugins"))
                        .map(plugins ->
                                plugins.stream()
                                        .map(String::trim)
                                        .filter(v -> !v.isEmpty())
                                        .map(v -> {
                                            try {
                                                return (Class<? extends Plugin>)Class.forName(v, true, Thread.currentThread().getContextClassLoader());
                                            } catch (final Exception exception) {
                                                throw new IllegalArgumentException(exception);
                                            }
                                        })
                                        .collect(toList()))
                        .orElse(emptyList());

        final List<Class<? extends Plugin>> plugins = new ArrayList<>(defaultPlugins);
        plugins.addAll(customPlugins);

        return plugins;
    }

    private void insertNamespaces(final List<JsonNode> parents, final String pathAttributeName, final File configurationFolder, final String namespace) {
        parents.forEach(parentNode -> {
            final String path = parentNode.get(pathAttributeName).asText();
            final File declaredPath = new File(configurationFolder, path);

            final String originalFilename = declaredPath.getName();
            final String namespacedFilename = namespace + "_" + declaredPath.getName();

            final File targetPath = new File(nodeConfigFolder, namespacedFilename);

            try {
                Files.copy(declaredPath.toPath(), targetPath.toPath(), StandardCopyOption.REPLACE_EXISTING);
                ((ObjectNode)parentNode).put(pathAttributeName, path.replace(originalFilename, namespacedFilename));
            } catch (IOException exception) {
                throw new RuntimeException("Unable to deal with configuration file " + declaredPath.getAbsolutePath() + ". Target path was " + targetPath.getAbsolutePath());
            }
        });
    }

    @Override
    public boolean isSearchPlatformFile(String indexName, File file) {
        return file.isFile() && file.getName().equals("index-shape.json");
    }

    @Override
    public boolean isCorporaRequired() {
        return true;
    }
}<|MERGE_RESOLUTION|>--- conflicted
+++ resolved
@@ -189,26 +189,11 @@
     @Override
     public QueryOrSearchResponse executeQuery(final String indexName, final String query, final String[] fields, final int maxRows) {
         try {
-<<<<<<< HEAD
             final SearchResponse qresponse = proxy.search(buildSearchRequest(indexName, query, fields, maxRows)).actionGet();
             return convertResponse(qresponse);
-=======
-            final String q = mapper.writeValueAsString(mapper.readTree(query).get("query"));
-            final SearchSourceBuilder qBuilder = new SearchSourceBuilder().query(QueryBuilders.wrapperQuery(q)).size(maxRows).fetchSource(fields, null);
-            final SearchResponse qresponse = proxy.search(new SearchRequest(indexName).source(qBuilder)).actionGet();
-            return new QueryOrSearchResponse(
-                    qresponse.getHits().totalHits,
-                    stream(qresponse.getHits().getHits())
-                            .map(hit -> {
-                                final Map<String, Object> result = new HashMap<>(hit.getSourceAsMap());
-                                result.put("_id", hit.getId());
-                                return result;
-                            })
-                            .collect(toList()));
         } catch (final ElasticsearchException e) {
             LOGGER.error("Caught ElasticsearchException :: " + e.getMessage());
             return new QueryOrSearchResponse(0, Collections.emptyList());
->>>>>>> 59671e6c
         } catch (final IOException exception) {
             throw new RuntimeException(exception);
         }

--- conflicted
+++ resolved
@@ -73,11 +73,8 @@
                     fields.split(","),
                     exclude,
                     include,
-<<<<<<< HEAD
+                    persistence,
                     checksumFile);
-=======
-                    persistence);
->>>>>>> 7cc79257
 
             final Map<String, Object> configuration = new HashMap<>();
             if (dataFolder != null && !dataFolder.isEmpty()) {
